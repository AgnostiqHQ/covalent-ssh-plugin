--- conflicted
+++ resolved
@@ -5,14 +5,12 @@
 The format is based on [Keep a Changelog](https://keepachangelog.com/en/1.0.0/),
 and this project adheres to [Semantic Versioning](https://semver.org/spec/v2.0.0.html).
 
-<<<<<<< HEAD
-## [0.3.2] -- 2022-05-25
+## [UNRELEASED]
 
 ### Changed
 
 - New logo to reflect revamp in UI.
-
-## [0.3.1] -- 2022-05-25
+- Backport some changes
 
 ### Fixed
 
@@ -20,21 +18,12 @@
 - Fix return type when ssh connection fails.
 - Fix tests
 
-## [0.3.0] -- 2022-05-16
-
-### Changed
-
-- Backport to covalent-mono.
-=======
-## [UNRELEASED]
-
 ## [0.2.2] - 2022-05-26
 
 ### Fixed
 
 - Fixed validating package tarball
 - Updated running tests via pytests
->>>>>>> e4bf3dc0
 
 ## [0.2.1] - 2022-04-26
 
