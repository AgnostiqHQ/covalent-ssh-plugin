# Changelog

All notable changes to this project will be documented in this file.

The format is based on [Keep a Changelog](https://keepachangelog.com/en/1.0.0/),
and this project adheres to [Semantic Versioning](https://semver.org/spec/v2.0.0.html).

## [UNRELEASED]

<<<<<<< HEAD
## [0.15.0] - 2022-10-25

### Changed

- Updated covalent version to `>=0.202.0`
- Removed redundant install steps from workflow

### Operations

- Updating pre-commit hooks version number.
- Added license workflow
=======
### Operations

>>>>>>> 981034c0
- Pre-commit autoupdate.

## [0.14.0] - 2022-09-20

### Changed

- Renaming `credentials_file` to `ssh_key_file` to not have name conflict with key referring to cloud credential files

## [0.13.1] - 2022-09-20

### Fixed

- Fixed get_status to correctly assert if remote result file exists

## [0.13.0] - 2022-09-15


### Changed

- Updated requirements.txt to pin covalent to version 0.177.0.post1.dev0

### Tests

- Fixed config manager related test which broke as a result of changes in covalent

## [0.12.0] - 2022-09-13

### Changed

- Using covalent on `develop` rather than the stable version
- Using `RemoteExecutor` now instead of `BaseAsyncExecutor`
- Renamed `ssh_key_file` to `credentials_file` which is passed to the super class instead

### Added

- Implementation of abstract functions added to adhere to the `RemoteExecutor`'s template

## [0.11.0] - 2022-09-06

### Changed

- Changed python_path arg to conda_env in executor init for functional tests

## [0.10.0] - 2022-08-31

### Added

- Added basic functional test for CI

## [0.9.0] - 2022-08-29

### Changed

- Added conda bash hooks in order to activate environments properly in non-interactive sessions

### Tests

- Enabled Codecov

## [0.8.0] - 2022-08-22

### Added

- Added basic functional test for CI

### Added

- Added back `_EXECUTOR_PLUGIN_DEFAULTS` to ssh plugin

## [0.7.0] - 2022-08-19

### Changed

- `python3_path` has been changed to `python_path`
- `ssh_key_file` is now a required parameter
- Default `python_path` value is now `python`
- `cache_dir` default simplified and relies on `get_config("dispatcher.cache_dir")` now
- `cache_dir` and `ssh_key_file` now support relative paths, they get converted to abs internally automatically
- Appropriately changed variable names

### Added

- `SSHExecutor` is now importable from `covalent_ssh_plugin`
- `conda_env` parameter added which can be used to execute the function in a separate conda environment on the remote machine
- Added `do_cleanup` (`True` by default) parameter to allow cleanup of various files created locally, and on remote machine
- Added more logging statements for better debugging
- Added `*.ipynb` files to `.gitignore` for easier experimentation

### Fixed

- Fixed reference of `remote_dir` to `remote_cache_dir` in `README.md`

### Tests

- Updated tests to reflect above changes

## [0.6.1] - 2022-08-19

### Fixed

- Added additional logging and explicit SSH close connection call to avoid wait_closed() call from hanging

## [0.6.0] - 2022-08-18

### Changed

- Update `covalent` version to `stable`

## [0.5.1] - 2022-08-14

### Fixed

- Fixed release trigger

## [0.5.0] - 2022-08-14

### Changed

- Changed the readme banner

## [0.4.0] - 2022-08-04

### Changed

- Switched to asynchronous SSH connections making the executor async-aware.
- Tests have been updated to reflect the switch to async ssh connections.

## [0.3.0] - 2022-05-26

### Changed

- New logo to reflect revamp in UI.
- Backport some changes

### Fixed

- Handle exceptions correctly.
- Fix return type when ssh connection fails.
- Fix tests

## [0.2.2] - 2022-05-26

### Fixed

- Fixed validating package tarball
- Updated running tests via pytests

## [0.2.1] - 2022-04-26

### Added

- Unit tests written and added to the .github workflows.

## [0.2.0] - 2022-04-16

### Changed

- Small refactor to align with the Covalent micro-services refactor.

## [0.1.0] - 2022-04-08

### Changed

- Changed global variable executor_plugin_name -> EXECUTOR_PLUGIN_NAME in executors to conform with PEP8.

## [0.0.1] - 2022-03-11

### Added

- Core files for this repo.
- CHANGELOG.md to track changes (this file).
- Semantic versioning in VERSION.
- CI pipeline job to enforce versioning.<|MERGE_RESOLUTION|>--- conflicted
+++ resolved
@@ -7,7 +7,10 @@
 
 ## [UNRELEASED]
 
-<<<<<<< HEAD
+### Operations
+
+- Pre-commit autoupdate. (merging changes in main)
+
 ## [0.15.0] - 2022-10-25
 
 ### Changed
@@ -19,11 +22,6 @@
 
 - Updating pre-commit hooks version number.
 - Added license workflow
-=======
-### Operations
-
->>>>>>> 981034c0
-- Pre-commit autoupdate.
 
 ## [0.14.0] - 2022-09-20
 
