# Changelog

All notable changes to this project will be documented in this file.

The format is based on [Keep a Changelog](https://keepachangelog.com/en/1.0.0/),
and this project adheres to [Semantic Versioning](https://semver.org/spec/v2.0.0.html).

## [UNRELEASED]

### Operations

<<<<<<< HEAD
- Added license workflow
=======
- Pre-commit autoupdate.
>>>>>>> 981034c0

## [0.14.0] - 2022-09-20

### Changed

- Renaming `credentials_file` to `ssh_key_file` to not have name conflict with key referring to cloud credential files

## [0.13.1] - 2022-09-20

### Fixed

- Fixed get_status to correctly assert if remote result file exists

## [0.13.0] - 2022-09-15


### Changed

- Updated requirements.txt to pin covalent to version 0.177.0.post1.dev0

### Tests

- Fixed config manager related test which broke as a result of changes in covalent

## [0.12.0] - 2022-09-13

### Changed

- Using covalent on `develop` rather than the stable version
- Using `RemoteExecutor` now instead of `BaseAsyncExecutor`
- Renamed `ssh_key_file` to `credentials_file` which is passed to the super class instead

### Added

- Implementation of abstract functions added to adhere to the `RemoteExecutor`'s template

## [0.11.0] - 2022-09-06

### Changed

- Changed python_path arg to conda_env in executor init for functional tests

## [0.10.0] - 2022-08-31

### Added

- Added basic functional test for CI

## [0.9.0] - 2022-08-29

### Changed

- Added conda bash hooks in order to activate environments properly in non-interactive sessions

### Tests

- Enabled Codecov

## [0.8.0] - 2022-08-22

### Added

- Added basic functional test for CI

### Added

- Added back `_EXECUTOR_PLUGIN_DEFAULTS` to ssh plugin

## [0.7.0] - 2022-08-19

### Changed

- `python3_path` has been changed to `python_path`
- `ssh_key_file` is now a required parameter
- Default `python_path` value is now `python`
- `cache_dir` default simplified and relies on `get_config("dispatcher.cache_dir")` now
- `cache_dir` and `ssh_key_file` now support relative paths, they get converted to abs internally automatically
- Appropriately changed variable names

### Added

- `SSHExecutor` is now importable from `covalent_ssh_plugin`
- `conda_env` parameter added which can be used to execute the function in a separate conda environment on the remote machine
- Added `do_cleanup` (`True` by default) parameter to allow cleanup of various files created locally, and on remote machine
- Added more logging statements for better debugging
- Added `*.ipynb` files to `.gitignore` for easier experimentation

### Fixed

- Fixed reference of `remote_dir` to `remote_cache_dir` in `README.md`

### Tests

- Updated tests to reflect above changes

## [0.6.1] - 2022-08-19

### Fixed

- Added additional logging and explicit SSH close connection call to avoid wait_closed() call from hanging

## [0.6.0] - 2022-08-18

### Changed

- Update `covalent` version to `stable`

## [0.5.1] - 2022-08-14

### Fixed

- Fixed release trigger

## [0.5.0] - 2022-08-14

### Changed

- Changed the readme banner

## [0.4.0] - 2022-08-04

### Changed

- Switched to asynchronous SSH connections making the executor async-aware.
- Tests have been updated to reflect the switch to async ssh connections.

## [0.3.0] - 2022-05-26

### Changed

- New logo to reflect revamp in UI.
- Backport some changes

### Fixed

- Handle exceptions correctly.
- Fix return type when ssh connection fails.
- Fix tests

## [0.2.2] - 2022-05-26

### Fixed

- Fixed validating package tarball
- Updated running tests via pytests

## [0.2.1] - 2022-04-26

### Added

- Unit tests written and added to the .github workflows.

## [0.2.0] - 2022-04-16

### Changed

- Small refactor to align with the Covalent micro-services refactor.

## [0.1.0] - 2022-04-08

### Changed

- Changed global variable executor_plugin_name -> EXECUTOR_PLUGIN_NAME in executors to conform with PEP8.

## [0.0.1] - 2022-03-11

### Added

- Core files for this repo.
- CHANGELOG.md to track changes (this file).
- Semantic versioning in VERSION.
- CI pipeline job to enforce versioning.<|MERGE_RESOLUTION|>--- conflicted
+++ resolved
@@ -9,11 +9,8 @@
 
 ### Operations
 
-<<<<<<< HEAD
 - Added license workflow
-=======
 - Pre-commit autoupdate.
->>>>>>> 981034c0
 
 ## [0.14.0] - 2022-09-20
 
